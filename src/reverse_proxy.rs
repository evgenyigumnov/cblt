--- conflicted
+++ resolved
@@ -21,12 +21,8 @@
         let dest_uri = [destination, request.uri().path()].concat();
         #[cfg(debug_assertions)]
         debug!("Destination URI: {}", dest_uri);
-<<<<<<< HEAD
+
         let mut req_builder = client_reqwest.request(request.method().clone(), dest_uri);
-=======
-        let mut req_builder = client_reqwest.request(request.method().clone(), &dest_uri);
->>>>>>> bc3f2aab
-
         for (key, value) in request.headers().iter() {
             req_builder = req_builder.header(key, value);
         }
