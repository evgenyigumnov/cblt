use crate::error::CbltError;
use crate::server::Server;
use crate::{build_servers, Args};
use bollard::container::ListContainersOptions;
use bollard::service::ListServicesOptions;
use kdl::{KdlDocument, KdlNode};
use log::debug;
use std::collections::HashMap;
use std::sync::Arc;
use tokio::fs;
#[cfg(feature = "trace")]
use tracing::instrument;

#[derive(Debug, Clone)]
pub enum Directive {
    Root {
        pattern: String,
        path: String,
    },
    FileServer,
    ReverseProxy {
        pattern: String,
        destinations: Vec<String>,
        options: ReverseProxyOptions,
    },
    Redir {
        destination: String,
    },
    TlS {
        cert: String,
        key: String,
    },
}

#[derive(Debug, Clone)]
pub enum LoadBalancePolicy {
    RoundRobin,
    IPHash,
}

#[derive(Debug, Clone, Default)]
pub struct ReverseProxyOptions {
    pub lb_retries: u64,
    pub lb_interval: u64,
    pub lb_timeout: u64,
    pub lb_policy: Option<LoadBalancePolicy>,
}

#[cfg_attr(feature = "trace", instrument(level = "trace", skip_all))]
pub fn build_config(doc: &KdlDocument) -> Result<HashMap<String, Vec<Directive>>, CbltError> {
    let mut hosts = HashMap::new();

    for node in doc.nodes() {
        let hostname = node.name().value().to_string();
        let mut directives = Vec::new();

        if let Some(children) = node.children() {
            for child_node in children.nodes() {
                let child_name = child_node.name().value();

                match child_name {
                    "root" => {
                        let args = get_string_args(child_node);
                        if args.len() >= 2 {
                            let pattern = args[0].to_string();
                            let path = args[1].to_string();
                            directives.push(Directive::Root { pattern, path });
                        } else {
                            return Err(CbltError::KdlParseError {
                                details: format!("Invalid 'root' directive for host {}", hostname),
                            });
                        }
                    }
                    "file_server" => {
                        directives.push(Directive::FileServer);
                    }
                    "reverse_proxy" => {
                        let args = get_string_args(child_node);
                        if args.len() >= 2 {
                            let pattern = args[0].to_string();
                            let destinations = args[1..].iter().map(|s| s.to_string()).collect();

                            let options = parse_reverse_proxy_options(child_node)?;
                            directives.push(Directive::ReverseProxy {
                                pattern,
                                destinations,
                                options,
                            });
                        } else {
                            return Err(CbltError::KdlParseError {
                                details: format!(
                                    "Invalid 'reverse_proxy' directive for host {}",
                                    hostname
                                ),
                            });
                        }
                    }
                    "redir" => {
                        let args = get_string_args(child_node);
                        if !args.is_empty() {
                            let destination = args[0].to_string();
                            directives.push(Directive::Redir { destination });
                        } else {
                            return Err(CbltError::KdlParseError {
                                details: format!("Invalid 'redir' directive for host {}", hostname),
                            });
                        }
                    }
                    "tls" => {
                        let args = get_string_args(child_node);
                        if args.len() >= 2 {
                            let cert = args[0].to_string();
                            let key = args[1].to_string();
                            directives.push(Directive::TlS { cert, key });
                        } else {
                            return Err(CbltError::KdlParseError {
                                details: format!("Invalid 'tls' directive for host {}", hostname),
                            });
                        }
                    }
                    _ => {
                        return Err(CbltError::KdlParseError {
                            details: format!(
                                "Unknown directive '{}' for host {}",
                                child_name, hostname
                            ),
                        });
                    }
                }
            }
        }

        if directives.is_empty() {
            return Err(CbltError::KdlParseError {
                details: format!("No directives specified for host {}", hostname),
            });
        }

        if hosts.contains_key(&hostname) {
            return Err(CbltError::KdlParseError {
                details: format!("Host '{}' already exists", hostname),
            });
        }
        hosts.insert(hostname, directives);
    }

    #[cfg(debug_assertions)]
    debug!("{:#?}", hosts);
    Ok(hosts)
}

#[cfg_attr(feature = "trace", instrument(level = "trace", skip_all))]
fn get_string_args<'a>(node: &'a KdlNode) -> Vec<&'a str> {
    node.entries()
        .iter()
        .filter_map(|e| e.value().as_string())
        .collect::<Vec<&'a str>>()
}

#[cfg_attr(feature = "trace", instrument(level = "trace", skip_all))]
fn parse_reverse_proxy_options(node: &KdlNode) -> Result<ReverseProxyOptions, CbltError> {
    let mut options = ReverseProxyOptions{
        lb_retries: 2,
        lb_interval: 60,
        lb_timeout: 1,
        lb_policy: Some(LoadBalancePolicy::RoundRobin),
    };

    if let Some(children) = node.children() {
        for child in children.nodes() {
            let name = child.name().value();
            match name {
                "lb_retries" => {
                    let args = get_string_args(child);
                    if let Some(retries) = args.first() {
                        options.lb_retries = retries.parse()?;
                    } else {
                        options.lb_retries = 2;
                    }
                }
                "lb_interval" => {
                    let args = get_string_args(child);
                    if let Some(interval) = args.first() {
                        options.lb_interval = interval.parse::<humantime::Duration>()?.as_secs();
                    } else {
                        options.lb_interval = 10;
                    }
                }
                "lb_timeout" => {
                    let args = get_string_args(child);
                    if let Some(timeout) = args.first() {
                        options.lb_timeout = timeout.parse::<humantime::Duration>()?.as_secs();
                    } else {
                        options.lb_timeout = 1;
                    }
                }
                "lb_policy" => {
                    let args = get_string_args(child);
                    if let Some(policy_name) = args.first() {
                        match *policy_name {
                            "round_robin" => {
                                options.lb_policy = Some(LoadBalancePolicy::RoundRobin);
                            }
                            "ip_hash" => {
                                options.lb_policy = Some(LoadBalancePolicy::IPHash);
                            }
                            _ => {
                                return Err(CbltError::KdlParseError {
                                    details: format!("Unknown lb_policy '{}'", policy_name),
                                });
                            }
                        }
                    }
                }
                _ => {
                    return Err(CbltError::KdlParseError {
                        details: format!("Unknown reverse_proxy option '{}'", name),
                    });
                }
            }
        }
    }

    Ok(options)
}

#[cfg_attr(feature = "trace", instrument(level = "trace", skip_all))]
pub async fn load_servers_from_config(args: Arc<Args>) -> Result<HashMap<u16, Server>, CbltError> {
    let cbltfile_content = fs::read_to_string(&args.cfg).await?;
    let doc: KdlDocument = cbltfile_content.parse()?;
    let config = build_config(&doc)?;

    build_servers(config)
}

<<<<<<< HEAD
=======

>>>>>>> 74699ffe
#[cfg_attr(feature = "trace", instrument(level = "trace", skip_all))]
pub async fn load_servers_from_docker(
    _args: Arc<Args>,
) -> Result<HashMap<u16, Server>, CbltError> {
    use bollard::Docker;
    let docker = Docker::connect_with_local_defaults()?;
    use std::default::Default;

    let options = Some(ListServicesOptions::<String> {
        filters: HashMap::new(),
        ..Default::default()
    });

    let services = docker.list_services(options).await?;

    // Map to hold the directives per host
    let mut hosts: HashMap<String, Vec<Directive>> = HashMap::new();
    for service in services {
        // Process each service
        if let Some(spec) = service.spec {
            if let Some(labels) = spec.labels {
                // Check if labels have keys starting with "cblt."
                if labels.keys().any(|k| k.starts_with("cblt.")) {
                    // Get service name
                    let service_name = spec.name.ok_or(CbltError::ServiceNameNotFound)?;
                    let mut destinations: Vec<String> = Vec::new();
                    let containers = docker
                        .list_containers(Some(ListContainersOptions::<String> {
                            all: false,
                            filters: HashMap::new(),
                            ..Default::default()
                        }))
                        .await?;
                    for container in &containers {
                        if let Some(names) = &container.names {
                            match names.iter().find(|name| {
                                name.starts_with(&format!("/{}.", service_name))
                            }) {
                                None => {}
                                Some(name_all) => {
                                    let container_name = name_all.replace("/", "");
                                    debug!("{container_name}");
                                    destinations.push(container_name);
                                }
                            }
                        } else {
                            return Err(CbltError::ContainerNameNotFound);
                        }
                    }


                    // Process the labels
                    let hosts_label = labels.get("cblt.hosts")
                        .ok_or_else(|| CbltError::LabelNotFound{details: "cblt.hosts".to_string()})?;
                    let path_label = labels.get("cblt.path")
                        .ok_or_else(|| CbltError::LabelNotFound{details: "cblt.path".to_string()})?;
                    let port_label = labels.get("cblt.port")
                        .ok_or_else(|| CbltError::LabelNotFound{details: "cblt.port".to_string()})?;

                    let hosts_list: Vec<&str> = hosts_label.split(',').map(|s| s.trim()).collect();
                    let path = path_label.clone();
                    let port = port_label.parse::<u16>()
                        .map_err(|_| CbltError::InvalidLabelFormat{details:"cblt.port".to_string()})?;

                    // Collect secrets per host
                    let secrets_label = labels.get("cblt.secrets");
                    let secrets_map = if let Some(secrets_label) = secrets_label {
                        let mut map = HashMap::new();
                        let secrets_entries: Vec<&str> = secrets_label.split(',').map(|s| s.trim()).collect();
                        for entry in secrets_entries {
                            let parts: Vec<&str> = entry.split_whitespace().collect();
                            if parts.len() == 3 {
                                let host = parts[0];
                                let key = parts[1].to_string();
                                let cert = parts[2].to_string();
                                map.insert(host.to_string(), (key, cert));
                            } else {
                                return Err(CbltError::InvalidLabelFormat{details:"cblt.secrets".to_string()});
                            }
                        }
                        map
                    } else {
                        HashMap::new()
                    };

                    // Load balancing options
                    let lb_policy_label = labels.get("cblt.lb_policy");
                    let lb_interval_label = labels.get("cblt.lb_interval");
                    let lb_timeout_label = labels.get("cblt.lb_timeout");
                    let lb_retries_label = labels.get("cblt.lb_retries");

                    let lb_policy = if let Some(policy_str) = lb_policy_label {
                        match policy_str.as_str() {
                            "round_robin" => Some(LoadBalancePolicy::RoundRobin),
                            "ip_hash" => Some(LoadBalancePolicy::IPHash),
                            _ => {
                                return Err(CbltError::KdlParseError {
                                    details: format!("Unknown lb_policy '{}'", policy_str),
                                });
                            }
                        }
                    } else {
                        None
                    };

                    let lb_interval = if let Some(interval_str) = lb_interval_label {
                        humantime::parse_duration(interval_str)
                            .map_err(|_| CbltError::InvalidLabelFormat{details: "cblt.lb_interval".to_string()})?
                            .as_secs()
                    } else {
                        10 // Default value
                    };

                    let lb_timeout = if let Some(timeout_str) = lb_timeout_label {
                        humantime::parse_duration(timeout_str)
                            .map_err(|_| CbltError::InvalidLabelFormat{details: "cblt.lb_timeout".to_string()})?
                            .as_secs()
                    } else {
                        1 // Default value
                    };

                    let lb_retries = if let Some(retries_str) = lb_retries_label {
                        retries_str.parse::<u64>()
                            .map_err(|_| CbltError::InvalidLabelFormat{details: "cblt.lb_retries".to_string()})?
                    } else {
                        2 // Default value
                    };





                    let options = ReverseProxyOptions {
                        lb_retries,
                        lb_interval,
                        lb_timeout,
                        lb_policy,
                    };

                    // Build the ReverseProxy directive
                    let destinations = destinations.iter().map(|s| format!("{}:{}", s, port)).collect();
                    let reverse_proxy_directive = Directive::ReverseProxy {
                        pattern: path.clone(),
                        destinations,
                        options,
                    };

                    let secrets = docker.list_secrets::<String>(
                        None,
                    ).await?;
                    // For each host, add the directives
                    for host in hosts_list {
                        let host_directives = hosts.entry(host.to_string()).or_insert_with(Vec::new);
                        host_directives.push(reverse_proxy_directive.clone());

                        // If there is a secret for this host, add the TLS directive
                        if let Some((key, cert)) = secrets_map.get(host) {
                                  let mut key_data = None;
                            let mut cert_data = None;
                            for secret in &secrets {
                                let spec = secret.clone().spec.ok_or(CbltError::SecretSpecNotFound)?;
                                let name = spec.name.ok_or(CbltError::SecretNameNotFound)?;
                                let data = spec.data.ok_or(CbltError::SecretDataNotFound)?;
                                if &name == key {
                                    key_data = Some(data.clone());
                                }
                                if &name == cert {
                                    cert_data = Some(data);
                                }
                            }


                            host_directives.push(Directive::TlS {
                                key: key_data.ok_or(CbltError::SecretDataNotFound)?,
                                cert: cert_data.ok_or(CbltError::SecretDataNotFound)?
                            });
                        }
                    }
                }
            }
        }
    }

    // Now we have hosts HashMap<String, Vec<Directive>>
    // We can now build the servers
    build_servers(hosts)
}

#[cfg(test)]
mod tests {
    use crate::config::build_config;
    use kdl::KdlDocument;
    use std::error::Error;

    #[test]
    fn test_simple() -> Result<(), Box<dyn Error>> {
        let cblt_file = r#"
example.com {
    root "*" "/path/to/folder"
    file_server
}
            "#;
        let doc: KdlDocument = cblt_file.parse()?;
        let config = build_config(&doc)?;
        println!("{:#?}", config);

        Ok(())
    }

    #[test]
    fn test_complicated() -> Result<(), Box<dyn Error>> {
        let cblt_file = r#"
example1.com {
    root "*" "/path/folder"
    file_server
    reverse_proxy "/api/*" "localhost:8080"
}

"http://example1.com" {
    redir "https://example2.com{uri}"
}
            "#;
        let doc: KdlDocument = cblt_file.parse()?;
        let config = build_config(&doc)?;
        println!("{:#?}", config);

        Ok(())
    }

    #[test]
    fn test_tls() -> Result<(), Box<dyn Error>> {
        let cblt_file = r#"
example.com {
    root "*" "/path/to/folder"
    file_server
    tls "/path/to/your/certificate.crt" "/path/to/your/private.key"
}
            "#;
        let doc: KdlDocument = cblt_file.parse()?;
        let config = build_config(&doc)?;
        println!("{:#?}", config);

        Ok(())
    }

    #[test]
    fn test_reverse_proxy_with_options() -> Result<(), Box<dyn Error>> {
        let cblt_file = r#"
"example.com" {
    reverse_proxy "/api/*" "backend1:8080" "backend2:8080" {
        health_uri "/health"
        health_interval "10s"
        health_timeout "2s"
        lb_policy "round_robin"
    }
}
            "#;
        let doc: KdlDocument = cblt_file.parse()?;
        let config = build_config(&doc)?;
        println!("{:#?}", config);

        Ok(())
    }

    #[test]
    fn test_reverse_proxy_with_cookie_lb_policy() -> Result<(), Box<dyn Error>> {
        let cblt_file = r#"
"example.com" {
    reverse_proxy "/api/*" "backend1:8080" "backend2:8080" {
        lb_policy "cookie" {
            lb_cookie_name "my_sticky_cookie"
            lb_cookie_path "/"
            lb_cookie_max_age "3600"
        }
    }
}
            "#;
        let doc: KdlDocument = cblt_file.parse()?;
        let config = build_config(&doc)?;
        println!("{:#?}", config);

        Ok(())
    }
}<|MERGE_RESOLUTION|>--- conflicted
+++ resolved
@@ -233,10 +233,7 @@
     build_servers(config)
 }
 
-<<<<<<< HEAD
-=======
-
->>>>>>> 74699ffe
+
 #[cfg_attr(feature = "trace", instrument(level = "trace", skip_all))]
 pub async fn load_servers_from_docker(
     _args: Arc<Args>,
